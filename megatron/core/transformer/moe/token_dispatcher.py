# Copyright (c) 2024, NVIDIA CORPORATION. All rights reserved.

from abc import ABC, abstractmethod
from typing import List, Optional, Tuple

import torch
from contextlib import contextmanager

from megatron.core.parallel_state import (
    get_expert_model_parallel_group,
    get_expert_tensor_and_model_parallel_group,
    get_expert_tensor_parallel_group,
    get_expert_tensor_parallel_rank,
)
from megatron.core.tensor_parallel import (
    all_to_all,
    gather_from_sequence_parallel_region,
    reduce_scatter_to_sequence_parallel_region,
)
from megatron.core.transformer.moe.fused_a2a import fused_combine, fused_dispatch
from megatron.core.transformer.moe.moe_utils import (
    get_capacity,
    permute,
    sort_chunks_by_idxs,
    unpermute,
)
from megatron.core.transformer.moe.shared_experts import SharedExpertMLP
from megatron.core.transformer.transformer_config import TransformerConfig

""" We use the following notation throughout this file:
     H: hidden size
     B: micro batch size
     S: sequence length
     TP: tensor model parallel size
     EP: expert model parallel size
     num_local_tokens: S/TP*B
     num_global_tokens: num_local_tokens*TP*EP
"""


class MoETokenDispatcher:
    """
    MoE Token Dispatcher
    """

    def __init__(self, config: TransformerConfig) -> None:
        """
        Initialize the MoE Token Dispatcher.
        """
        self.config = config
        self.shared_experts: Optional[SharedExpertMLP] = None

        self.tp_size = config.expert_tensor_parallel_size
        self.ep_size = config.expert_model_parallel_size

    @property
    def ep_group(self):
        """Get expert model parallel group."""
        return get_expert_model_parallel_group()

    @property
    def tp_group(self):
        """Get expert tensor parallel group."""
        return get_expert_tensor_parallel_group()

    @property
    def tp_rank(self):
        """Get expert tensor parallel rank."""
        return get_expert_tensor_parallel_rank()

    @property
    def tp_ep_group(self):
        """Get expert tensor and model parallel group."""
        return get_expert_tensor_and_model_parallel_group()

    @abstractmethod
    def token_permutation(
        self, tokens: torch.Tensor, probs: torch.Tensor, routing_map: torch.Tensor
    ):
        """Dispatch tokens to experts.

        Args:
            tokens (torch.Tensor): Input tokens.
            probs (torch.Tensor): The routing probability tensor [num_tokens, num_experts].
            routing_map (torch.Tensor): Token to expert mapping tensor.

        Returns:
            torch.Tensor: Tokens tensor.
        """
        raise NotImplementedError("Dispatch function not implemented.")

    @abstractmethod
    def token_unpermutation(self, expert_output: torch.Tensor, bias: torch.Tensor = None):
        """Restores the expert output to its original ordering.

        Args:
            expert_output (torch.Tensor): The output tensor from the expert models.
            bias (torch.Tensor): The bias tensor.

        Returns:
            (torch.Tensor, torch.Tensor): Unpermuted activation and optional bias.
        """
        raise NotImplementedError("Restore function not implemented.")

    def set_shared_experts(self, shared_experts):
        """Set shared expert to the dispatcher."""
        assert self.config.moe_shared_expert_overlap
        self.shared_experts = shared_experts


class MoEAllGatherTokenDispatcher(MoETokenDispatcher):
    """
    AllGather Based Token dispatcher.
    Note that this allgather spans the communication domain of TP*EP:
    """

    def __init__(
        self, num_local_experts: int, local_expert_indices: List[int], config: TransformerConfig
    ) -> None:
        """
        Initialize the zero token dropping router.
        """
        super().__init__(config=config)
        self.num_local_experts = num_local_experts
        assert self.num_local_experts > 0, "Expected at least one expert"
        self.local_expert_indices = local_expert_indices
        assert len(self.local_expert_indices) > 0, "Expected at least one local expert index"
        self.router_topk = config.moe_router_topk
        self.add_bias = config.add_bias_linear

        # self.global_local_map: 2D tensor. A mask of mapping between global and local tokens where
        # each element is True if it's between the local_expert_indices. Only useful when cross
        # device token permutation is enabled and **AllGahter** is performed.
        self.global_local_map = None

    def token_permutation(
        self, hidden_states: torch.Tensor, probs: torch.Tensor, routing_map: torch.Tensor
    ):
        """Dispatch tokens to local experts. It's composed of two stages:
        (1) Gather the tokens across the expert parallel devices. After this stage,
        each device receives all of the tokens assigned to its local set of experts
        in its local HBM.
        (2) Permute the tokens locally so that they are grouped by their expert
        assignment.

        Args:
            hidden_states: 3D tensor [S/TP, B, H]. Input tokens.
            probs: 2D tensor [S/TP*B, num_experts]. Each row of probs contains
            the probility distribution across `topk` experts for one local token.
            routing_map: 2D tensor [S/TP*B, num_experts], representing token assignment to
            global experts.

        Returns:
            permuted_local_hidden_states: Permutation of tokens to local experts group.
            tokens_per_expert: the number of tokens each local expert to process.
        """
        self.hidden_shape = hidden_states.shape
        # [S/TP, B, H] -> [S*B/TP, H]
        hidden_states = hidden_states.view(-1, self.hidden_shape[-1])

        # Permute the tokens across the expert parallel devices.
        if self.tp_size > 1 or self.ep_size > 1:
            ## local_indices calculation
            with torch.no_grad():
                # [num_local_tokens, num_experts] -> [num_global_tokens, num_experts], where:
                #     num_local_tokens=(S/TP)*B, num_global_tokens=S*B*EP
                routing_map = gather_from_sequence_parallel_region(
                    routing_map, group=self.tp_ep_group
                )

            ## local_probs calculation
            # max_prob: [S/TP*B, num_experts] -> global_probs: [S*B*EP, num_experts]
            probs = gather_from_sequence_parallel_region(probs, group=self.tp_ep_group)

            # Note that this allgather spans the communication domain of TP*EP.
            #  [(S/TP)*B, H] -> [((S/TP)*B)*(TP*EP), H] = [S*B*EP, H]
            hidden_states = gather_from_sequence_parallel_region(
                hidden_states, group=self.tp_ep_group, use_global_buffer=True
            )
        self.hidden_shape_before_permute = hidden_states.shape

        # The routing map and probs that for local experts.
        self.local_map = routing_map[
            :, self.local_expert_indices[0] : self.local_expert_indices[-1] + 1
        ].contiguous()
        # probs of global token assignment to local experts.
        self.local_probs = probs[
            :, self.local_expert_indices[0] : self.local_expert_indices[-1] + 1
        ].contiguous()

        tokens_per_expert = self.local_map.sum(dim=0).long().cpu()

        (permuted_local_hidden_states, self.reversed_local_input_permutation_mapping) = permute(
            hidden_states,
            self.local_map,
            num_out_tokens=tokens_per_expert.sum(),
            fused=self.config.moe_permute_fusion,
        )

        return permuted_local_hidden_states, tokens_per_expert

    def token_unpermutation(self, hidden_states: torch.Tensor, bias: torch.Tensor = None):
        """
        Reverse process of `dispatch()` which permutes the output of local
        experts locallay and across expert parallel rank into the original order to
        produce the final output.

        Args:
            hidden_states: 2D tensor [num_permuted_tokens_for_local_experts, H],
            output of local experts.
            bias (optional): The bias tensor.

        Returns:
            output_total: un-permuted updated hidden states output from all local experts
            with shape of [S/TP, B, H]
        """
        # Scale the expert output prior to reduction and subsequent to local unpermutation if k > 1.
        # Unpermute the expert output and bias
        permuted_probs = self.local_probs.T.contiguous().masked_select(
            self.local_map.T.contiguous()
        )
        # Here may change permuted_tokens to higher precision if probs use fp32/fp64.
        weighted_hidden_states = hidden_states * permuted_probs.unsqueeze(-1)
        unpermuted_local_hidden = unpermute(
            weighted_hidden_states,
            self.reversed_local_input_permutation_mapping,
            restore_shape=self.hidden_shape_before_permute,
            routing_map=self.local_map,
            fused=self.config.moe_permute_fusion,
        )

        unpermuted_local_bias = None
        if self.add_bias:
            assert bias is not None
            weighted_bias = bias * permuted_probs.unsqueeze(-1)
            unpermuted_local_bias = unpermute(
                weighted_bias,
                self.reversed_local_input_permutation_mapping,
                restore_shape=self.hidden_shape_before_permute,
                routing_map=self.local_map,
                fused=self.config.moe_permute_fusion,
            )

        output_total = unpermuted_local_hidden
        output_bias_total = unpermuted_local_bias

        # Unpermute the tokens across ranks.
        if self.tp_size > 1 or self.ep_size > 1:
            output_total = reduce_scatter_to_sequence_parallel_region(
                output_total, group=self.tp_ep_group
            )
            if self.add_bias:
                # Unpermute the bias across expert parallel devices.
                # bias is duplicated across tensor parallelism ranks;
                output_bias_total = (
                    reduce_scatter_to_sequence_parallel_region(
                        output_bias_total, group=self.tp_ep_group
                    )
                    / self.tp_size
                )

        output_total = output_total.view(self.hidden_shape)
        if self.add_bias:
            output_bias_total = output_bias_total.view(self.hidden_shape)

        # Restore the dtype of the output to the original dtype.
        output_total = output_total.to(hidden_states.dtype)
        if bias is not None:
            output_bias_total = output_bias_total.to(bias.dtype)
        return output_total, output_bias_total



# decouple perbatch state from MoEAlltoAllTokenDispatcher
class MoEAlltoAllPerBatchState:
    def __init__(self, build_event=False):
        self.num_global_tokens_per_local_expert = None
        self.output_splits_tp = None
        self.output_splits = None
        self.input_splits = None
        self.num_out_tokens = None
        self.capacity = None
        self.preprocess_event = None
        self.hidden_shape = None
        self.probs = None
        self.routing_map = None
        self.reversed_local_input_permutation_mapping = None
        self.cuda_sync_point = None
        self.hidden_shape_before_permute = None


class MoEAlltoAllTokenDispatcher(MoETokenDispatcher):
    """
    AlltoAll-based token dispatcher.

    The workflow of AlltoAll token dispatcher is as follows:
    (1) preprocess(): calculate necessary metadata for communication and permute
    (2) token_permutation(): permute->A2A(EP)->AG(TP)->sort_chunk(if num_local_experts>1)
    (3) token_unpermutation(): sort_chunk(if num_local_experts>1)->RS(TP)->A2A(EP)->unpermute
    """

    def __init__(
        self, num_local_experts: int, local_expert_indices: List[int], config: TransformerConfig
    ) -> None:
        """
        Initialize the AlltoAll token dispatcher.

        Args:
            num_local_experts (int): Number of local experts on the current device.
            local_expert_indices (List[int]): Indices of local experts on the current device.
            config (TransformerConfig): Configuration for the transformer model.
        """
        super().__init__(config=config)
        self.num_local_experts = num_local_experts
        assert config.num_moe_experts is not None
        self.num_experts = config.num_moe_experts
        assert self.num_local_experts > 0, "Expected at least one expert"
        self.local_expert_indices = local_expert_indices
        assert (
            len(self.local_expert_indices) == self.num_local_experts
        ), "Invalid local expert indices"
        for i in range(len(self.local_expert_indices) - 1):
            assert (
                self.local_expert_indices[i] == self.local_expert_indices[i + 1] - 1
            ), "local_expert_indices must be continous"

        # [ep_size]. Represents the number of tokens sent by the current rank to other
        # EP ranks.
        self.input_splits = None
        # [ep_size]. Represents the number of tokens received by the current rank from
        # other EP ranks.
        self.output_splits = None
        # [tp_size]. Represents the number of tokens received by the current rank from
        # other TP ranks.
        self.output_splits_tp = None
        self.permute_idx_device = torch.device("cuda") if self.config.moe_permute_fusion else None
        input_chunk_idxs = torch.arange(
            self.num_experts * self.tp_size, device=self.permute_idx_device
        )
        # [num_local_experts, tp_size * ep_size]. Sort the input chunks by local experts.
        self.sort_input_by_local_experts = input_chunk_idxs.reshape(
            -1, self.num_local_experts
        ).T.ravel()
        # [tp_size * ep_size, num_local_experts]. Restore the output chunks by local experts.
        self.restore_output_by_local_experts = input_chunk_idxs.reshape(
            self.num_local_experts, -1
        ).T.ravel()

        # Token drop and padding.
        # Drop and pad the input to capacity.
        self.drop_and_pad = self.config.moe_pad_expert_input_to_capacity
        if self.drop_and_pad:
            assert self.config.moe_expert_capacity_factor is not None
            self.moe_expert_capacity_factor = self.config.moe_expert_capacity_factor
        self.capacity = None

        # A cuda stream synchronization is needed in self.token_permutation() in some cases,
        # because there are several non-blocking DtoH data transfers called in self.preprocess().
        # The synchronization happens at different points based on MoE settings as late as possible.
        # Valid sync points are "before_permutation_1", "before_ep_alltoall", "before_finish",
        # and "no_sync".
        self.cuda_sync_point = "no_sync"

        self.shared_experts = None

    def collect_per_batch_state(self, state: MoEAlltoAllPerBatchState):
        state.num_global_tokens_per_local_expert = getattr(
            self, "num_global_tokens_per_local_expert", None
        )
        state.output_splits_tp = getattr(self, "output_splits_tp", None)
        state.output_splits = getattr(self, "output_splits", None)
        state.input_splits = getattr(self, "input_splits", None)
        state.num_out_tokens = getattr(self, "num_out_tokens", None)
        state.capacity = getattr(self, "capacity", None)
        state.preprocess_event = getattr(self, "preprocess_event", None)
        state.hidden_shape = getattr(self, "hidden_shape", None)
        state.probs = getattr(self, "probs", None)
        state.routing_map = getattr(self, "routing_map", None)
        state.reversed_local_input_permutation_mapping = getattr(self, "reversed_local_input_permutation_mapping", None)
        state.hidden_shape_before_permute = getattr(self, "hidden_shape_before_permute", None)
        state.cuda_sync_point = getattr(self, "cuda_sync_point", None)

    def apply_per_batch_state(self, state: MoEAlltoAllPerBatchState):
        self.num_global_tokens_per_local_expert = state.num_global_tokens_per_local_expert
        self.output_splits_tp = state.output_splits_tp
        self.output_splits = state.output_splits
        self.input_splits = state.input_splits
        self.num_out_tokens = state.num_out_tokens
        self.capacity = state.capacity
        self.preprocess_event = state.preprocess_event
        self.hidden_shape = state.hidden_shape
        self.probs = state.probs
        self.routing_map = state.routing_map
        self.reversed_local_input_permutation_mapping = state.reversed_local_input_permutation_mapping
        self.hidden_shape_before_permute = state.hidden_shape_before_permute
        self.cuda_sync_point = state.cuda_sync_point


    @contextmanager
    def per_batch_state_context(self, state: MoEAlltoAllPerBatchState):
        origin_state = MoEAlltoAllPerBatchState()
        self.collect_per_batch_state(origin_state)
        try:
            self.apply_per_batch_state(state)
            yield
        finally:
            self.collect_per_batch_state(state)
            self.apply_per_batch_state(origin_state)

    def preprocess(self, routing_map: torch.Tensor) -> torch.Tensor:
        """
        Preprocess token routing map for AlltoAll communication and token permutation.

        This method computes the number of tokens assigned to each expert based on the routing_map.
        It also initializes the necessary data structures for AlltoAll communication, such as input
        and output splits, and the mapping between global tokens and local experts.

        Args:
            routing_map (torch.Tensor): The mapping of tokens to experts, with shape
                [num_tokens, num_experts].

        Returns:
            torch.Tensor: Tensor containing the number of tokens assigned to local expert.
        """
        # [num_experts], number of tokens assigned to each expert from the current rank's input.
        num_local_tokens_per_expert = routing_map.sum(dim=0).long()

        if self.drop_and_pad:
            # Drop and pad the input to capacity.
            num_tokens = routing_map.size(0) * self.config.moe_router_topk
            self.capacity = get_capacity(
                num_tokens=num_tokens,
                num_experts=self.num_experts,
                capacity_factor=self.moe_expert_capacity_factor,
            )
            self.num_out_tokens = self.capacity * self.num_experts
            # [num_local_experts], number of tokens processed by each expert.
            num_tokens_per_local_expert = torch.full(
                (self.num_local_experts,),
                self.capacity * self.tp_size * self.ep_size,
                dtype=torch.long,
            )
            # [tp_size * ep_size, num_local_experts]. Represents the number of tokens sent
            # to each local expert by all ranks.
            self.num_global_tokens_per_local_expert = torch.full(
                (self.num_experts * self.tp_size,),
                self.capacity,
                dtype=torch.long,
                device=self.permute_idx_device,
            )
            return num_tokens_per_local_expert
        elif self.config.moe_expert_capacity_factor is not None:
            # Drop tokens to capacity, no padding.
            # A synchronization is needed before the first
            # permutation to get the `num_out_tokens` CPU value.
            self.num_out_tokens = num_local_tokens_per_expert.sum().to(
                torch.device("cpu"), non_blocking=True
            )
            self.cuda_sync_point = "before_permutation_1"
        else:
            # Dropless
            self.num_out_tokens = routing_map.size(0) * self.config.moe_router_topk
            if self.ep_size > 1 or self.num_local_experts > 1:
                # Token dropless and enable ep. A synchronization is needed before expert parallel
                # AlltoAll communication to get the `input_splits` and `output_splits` CPU values.
                self.cuda_sync_point = "before_ep_alltoall"
            else:
                # Token dropless and no ep. A synchronization is needed before the returns
                # to get the `tokens_per_expert` CPU value for
                self.cuda_sync_point = "before_finish"

        if self.ep_size > 1 or self.tp_size > 1:
            # ===================================================
            # Calculate input_splits, output_splits for alltoall/allgather in variable size.
            # ===================================================
            # [ep_size]. Represents the number of tokens sent by the current rank to other
            # EP ranks.
            self.input_splits = (
                num_local_tokens_per_expert.reshape(self.ep_size, self.num_local_experts)
                .sum(axis=1)
                .to(torch.device("cpu"), non_blocking=True)
                #.numpy()
            )
            # Gather the global distribution of tokens across ranks.
            # num_global_tokens_per_expert represents the number of tokens sent to each
            # expert by all ranks.
            # [tp_size, ep_size, num_experts]
            num_global_tokens_per_expert = (
                gather_from_sequence_parallel_region(
                    num_local_tokens_per_expert, group=self.tp_ep_group
                )
                .reshape(self.ep_size, self.tp_size, self.num_experts)
                .transpose(0, 1)
            )
            # [tp_size, ep_size, num_experts] -> [tp_size, ep_size, num_local_experts]
            num_global_tokens_per_local_expert = num_global_tokens_per_expert[
                :, :, self.local_expert_indices[0] : self.local_expert_indices[-1] + 1
            ].contiguous()
            # [tp_size, ep_size, num_local_experts] -> [tp_size, ep_size]
            num_global_tokens_per_rank = num_global_tokens_per_local_expert.sum(axis=2)
            # [tp_size, ep_size] -> [ep_size]
            # self.output_splits represents the number of tokens received by the current rank
            # from other EP rank.
            self.output_splits = (
                num_global_tokens_per_rank[self.tp_rank]
                .to(torch.device("cpu"), non_blocking=True)
                #.numpy()
            )
            # [tp_size, ep_size] -> [tp_size]
            # self.output_splits_tp represents the number of tokens received by the current
            # rank from other TP rank.
            self.output_splits_tp = (
                num_global_tokens_per_rank.sum(axis=1)
                .to(torch.device("cpu"), non_blocking=True)
                #.numpy()
            )
            # [tp_size, ep_size, num_local_experts] -> [num_local_experts]
            num_tokens_per_local_expert = num_global_tokens_per_local_expert.sum(dim=(0, 1)).to(
                torch.device("cpu"), non_blocking=True
            )
        else:
            num_global_tokens_per_local_expert = num_local_tokens_per_expert.reshape(
                self.num_experts
            )
            num_tokens_per_local_expert = num_local_tokens_per_expert.to(
                torch.device("cpu"), non_blocking=True
            )

        if self.num_local_experts > 1:
            # [tp_size * ep_size, num_local_experts]. Represents the number of tokens sent
            # to each local expert by all ranks.
            self.num_global_tokens_per_local_expert = num_global_tokens_per_local_expert.view(
                -1, self.num_local_experts
            )
            if not self.config.moe_permute_fusion:
                self.num_global_tokens_per_local_expert = (
                    self.num_global_tokens_per_local_expert.to(
                        torch.device("cpu"), non_blocking=True
                    )
                )
        self.preprocess_event = torch.cuda.current_stream().record_event()
        return num_tokens_per_local_expert


    def meta_prepare(self, hidden_states: torch.Tensor, probs: torch.Tensor, routing_map: torch.Tensor):
        self.hidden_shape = hidden_states.shape
        self.probs = probs
        self.routing_map = routing_map
        assert probs.dim() == 2, "Expected 2D tensor for probs"
        assert routing_map.dim() == 2, "Expected 2D tensor for token2expert mask"
        assert routing_map.dtype == torch.bool, "Expected bool tensor for mask"
        tokens_per_expert = self.preprocess(self.routing_map)
        return tokens_per_expert

    def sync_meta_dtoh(self, point):
        if self.cuda_sync_point == point:
            self.preprocess_event.synchronize()
            if self.input_splits is not None:
                self.input_splits = self.input_splits.numpy()
            if self.output_splits is not None:
                self.output_splits = self.output_splits.numpy()
            if  self.output_splits_tp is not None:
                self.output_splits_tp = self.output_splits_tp.numpy()
                


    def dispatch_preprocess(self, hidden_states: torch.Tensor, routing_map: torch.Tensor):
        hidden_states = hidden_states.view(-1, self.hidden_shape[-1])
        if self.shared_experts is not None:
            self.shared_experts.pre_forward_comm(hidden_states.view(self.hidden_shape))

        # Permutation 1: input to AlltoAll input
        self.hidden_shape_before_permute = hidden_states.shape
        self.sync_meta_dtoh("before_permutation_1")
        permutated_local_input_tokens, self.reversed_local_input_permutation_mapping = permute(
            hidden_states,
            routing_map,
            num_out_tokens=self.num_out_tokens,
            fused=self.config.moe_permute_fusion,
            drop_and_pad=self.drop_and_pad,
        )
        return permutated_local_input_tokens


    def dispatch_all_to_all(self, permutated_local_input_tokens):
        # Perform expert parallel AlltoAll communication
        self.sync_meta_dtoh("before_ep_alltoall")
        global_input_tokens = all_to_all(
            self.ep_group, permutated_local_input_tokens, self.output_splits, self.input_splits
        )
        return global_input_tokens



    def dispatch_postprocess(self, global_input_tokens):
        if self.shared_experts is not None:
            self.shared_experts.linear_fc1_forward_and_act(global_input_tokens)

        if self.tp_size > 1:
            if self.output_splits_tp is None:
                output_split_sizes = None
            else:
                output_split_sizes = self.output_splits_tp.tolist()
            global_input_tokens = gather_from_sequence_parallel_region(
                global_input_tokens, group=self.tp_group, output_split_sizes=output_split_sizes
            )

        # Permutation 2: Sort tokens by local expert.
        if self.num_local_experts > 1:
            if self.drop_and_pad:
                global_input_tokens = (
                    global_input_tokens.view(
                        self.tp_size * self.ep_size,
                        self.num_local_experts,
                        self.capacity,
                        *global_input_tokens.size()[1:],
                    )
                    .transpose(0, 1)
                    .contiguous()
                    .flatten(start_dim=0, end_dim=2)
                )
            else:
                global_input_tokens = sort_chunks_by_idxs(
                    global_input_tokens,
                    self.num_global_tokens_per_local_expert.ravel(),
                    self.sort_input_by_local_experts,
                    fused=self.config.moe_permute_fusion,
                )
        self.sync_meta_dtoh("before_finish")
        return global_input_tokens




    def token_permutation(
        self, hidden_states: torch.Tensor, probs: torch.Tensor, routing_map: torch.Tensor
    ) -> Tuple[torch.Tensor, torch.Tensor]:
        """
        Dispatch tokens to local experts using AlltoAll communication.

        This method performs the following steps:
        1. Preprocess the routing map to get metadata for communication and permutation.
        2. Permute input tokens for AlltoAll communication.
        3. Perform expert parallel AlltoAll communication.
        4. Sort tokens by local expert (if multiple local experts exist).

        Args:
            hidden_states (torch.Tensor): Input token embeddings.
            probs (torch.Tensor): The probabilities of token to experts assignment.
            routing_map (torch.Tensor): The mapping of token to experts assignment.

        Returns:
            Tuple[torch.Tensor, torch.Tensor]:
                - Permuted token embeddings for local experts.
                - Number of tokens per expert.
        """
        # Preprocess: Get the metadata for communication, permutation and computation operations.
        tokens_per_expert = self.meta_prepare(hidden_states, probs, routing_map)
        permutated_local_input_tokens = self.dispatch_preprocess(hidden_states, routing_map)
        global_input_tokens = self.dispatch_all_to_all(permutated_local_input_tokens)
        global_input_tokens = self.dispatch_postprocess(global_input_tokens)
        return global_input_tokens, tokens_per_expert


    def combine_preprocess(self, hidden_states):
        # Unpermutation 2: Unsort tokens by local expert.
        if self.num_local_experts > 1:
            if self.drop_and_pad:
                hidden_states = (
                    hidden_states.view(
                        self.num_local_experts,
                        self.tp_size * self.ep_size,
                        self.capacity,
                        *hidden_states.size()[1:],
                    )
                    .transpose(0, 1)
                    .contiguous()
                    .flatten(start_dim=0, end_dim=2)
                )
            else:
                hidden_states = sort_chunks_by_idxs(
                    hidden_states,
                    self.num_global_tokens_per_local_expert.T.ravel(),
                    self.restore_output_by_local_experts,
                    fused=self.config.moe_permute_fusion,
                )

        if self.tp_size > 1:
            if self.output_splits_tp is None:
                input_split_sizes = None
            else:
                input_split_sizes = self.output_splits_tp.tolist()
            hidden_states = reduce_scatter_to_sequence_parallel_region(
                hidden_states, group=self.tp_group, input_split_sizes=input_split_sizes
            )
        return  hidden_states


    def combine_all_to_all(self, hidden_states):
        # Perform expert parallel AlltoAll communication
        # hidden_states: [SEQL, H] -> [SEQL, H/TP]
        permutated_local_input_tokens = all_to_all(
            self.ep_group, hidden_states, self.input_splits, self.output_splits
        )
        return permutated_local_input_tokens


    def combine_postprocess(self, permutated_local_input_tokens):
        if self.shared_experts is not None:
            self.shared_experts.linear_fc2_forward(permutated_local_input_tokens)
            self.shared_experts.post_forward_comm()

        # Unpermutation 1: AlltoAll output to output
        output = unpermute(
            permutated_local_input_tokens,
            self.reversed_local_input_permutation_mapping,
            restore_shape=self.hidden_shape_before_permute,
            probs=self.probs,
            routing_map=self.routing_map,
            fused=self.config.moe_permute_fusion,
            drop_and_pad=self.drop_and_pad,
        )

        # Reshape the output tensor
        output = output.view(self.hidden_shape)

        # Add shared experts output
        if self.shared_experts is not None:
            shared_expert_output = self.shared_experts.get_output()
            output += shared_expert_output
<<<<<<< HEAD
        return output

    def token_unpermutation(
        self, hidden_states: torch.Tensor, bias: Optional[torch.Tensor] = None
    ) -> Tuple[torch.Tensor, Optional[torch.Tensor]]:
        """
        Reverse the token permutation to restore the original order.

        This method performs the following steps:
        1. Unsort tokens by local expert (if multiple local experts exist).
        2. Perform expert parallel AlltoAll communication to restore the original order.
        3. Unpermute tokens to restore the original order.

        Args:
            hidden_states (torch.Tensor): Output from local experts.
            bias (torch.Tensor, optional): Bias tensor (not supported).

        Returns:
            Tuple[torch.Tensor, Optional[torch.Tensor]]:
                - Unpermuted token embeddings in the original order.
                - None (bias is not supported).
        """
        assert bias is None, "Bias is not supported in MoEAlltoAllTokenDispatcher"

        hidden_states = self.combine_preprocess(hidden_states)
        permutated_local_input_tokens = self.combine_all_to_all(hidden_states)
        output = self.combine_postprocess(permutated_local_input_tokens)
        return output, None


=======
        return output, None


class _DispatchManager(ABC):
    """
    A manager class to handle dispatch and combine processes for MoE models.

    DispatcherManager handles token dispatching according to the routing_map of format
    [num_local_tokens, world_size, num_instances]. The routing_map is a 3D tensor where each
    element indicates whether a token should be sent to a specific rank.

    num_instances is the maximum number of tokens instances dispatched into a target rank, it
    can be the number of local experts, or the size of sub_group.
    """

    @abstractmethod
    def setup_metadata(self, routing_map: torch.Tensor, probs: torch.Tensor):
        """Set up metadata of routing_map and probs."""
        pass

    @abstractmethod
    def dispatch(self, hidden_states: torch.Tensor) -> torch.Tensor:
        """Dispatch the hidden_states according to the routing_map."""
        pass

    @abstractmethod
    def combine(self, hidden_states: torch.Tensor) -> torch.Tensor:
        """Combine the hidden_states after expert processing."""
        pass

    @abstractmethod
    def get_dispached_metadata(self) -> torch.Tensor:
        """Get the metadata of the dispatched hidden_states."""
        pass

    @abstractmethod
    def get_permuted_hidden_states_by_experts(self, hidden_states: torch.Tensor) -> torch.Tensor:
        """Get the permuted hidden states by instances."""
        pass

    @abstractmethod
    def get_restored_hidden_states_by_experts(self, hidden_states: torch.Tensor) -> torch.Tensor:
        """Get the restored hidden states by instances."""
        pass


class _DeepepManager(_DispatchManager):
    """
    A manager class to handle fused all-to-all communication processes for MoE models using
    DeepEP backend. See https://github.com/deepseek-ai/deepep for more details.

    The workflow of the DeepEP dispatcher is:
    (1) setup_metadata(): Process routing map and probabilities to prepare dispatch metadata
    (2) dispatch():
        - Use fused kernel to permute tokens and perform all-to-all communication in single step
    (3) get_permuted_hidden_states_by_instances():
        - Convert routing map and probabilities to multihot format
        - Permute tokens using fused kernel
    (4) get_restored_hidden_states_by_instances():
        - Reverse permutation using fused kernel
    (5) combine():
        - Reverse process using fused kernel to unpermute and perform all-to-all in single step

    This implementation uses fused communication kernels (fused_dispatch/fused_combine) that
    combine permutation and communication operations for improved efficiency compared to
    separate permute+alltoall steps.
    """

    def __init__(
        self,
        group: torch.distributed.ProcessGroup,
        router_topk: int,
        permute_fusion: bool = False,
        capacity_factor: float = None,
        num_experts: int = None,
        num_local_experts: int = None,
    ):
        self.group = group
        self.router_topk = router_topk
        self.capacity_factor = capacity_factor
        self.permute_fusion = permute_fusion
        self.num_experts = num_experts
        self.num_local_experts = num_local_experts
        self.router_dtype = router_dtype

        # Metadata
        self.token_indices = None
        self.token_probs = None
        # Handle used for combine operation
        self.handle = None

        if fused_dispatch is None:
            raise ImportError(
                "DeepEP is not installed. Please install DeepEP package from "
                "https://github.com/deepseek-ai/deepep."
            )

    def setup_metadata(self, routing_map: torch.Tensor, probs: torch.Tensor):
        num_tokens = routing_map.shape[0]

        routing_map = routing_map.reshape(num_tokens, self.num_experts)
        probs = probs.reshape(num_tokens, self.num_experts)
        # Convert the format of routing map from multihot to indices.
        self.token_probs, self.token_indices = torch.topk(probs, self.router_topk, dim=-1)
        # Mask the indices of dropped tokens with -1
        if self.capacity_factor is not None:
            mask = self.token_probs == 0
            self.token_indices = self.token_indices.masked_fill(mask, -1)

    def dispatch(self, hidden_states: torch.Tensor) -> torch.Tensor:
        # DeepEP only supports float32 probs
        if self.token_probs.dtype != torch.float32:
            if self.token_probs.dtype in [torch.bfloat16, torch.float16]:
                print("DeepEP only supports float32 probs, please set --moe-router-dtype=fp32")
            self.token_probs = self.token_probs.float()  # downcast or upcast
        hidden_states, dispatched_indices, dispatched_probs, num_tokens_per_expert, handle = (
            fused_dispatch(
                hidden_states, self.token_indices, self.token_probs, self.num_experts, self.group
            )
        )
        self.handle = handle
        self.tokens_per_expert = num_tokens_per_expert
        self.dispatched_indices = dispatched_indices
        self.dispatched_probs = dispatched_probs

        return hidden_states

    def _indices_to_multihot(self, indices, probs):
        """
        Converts a tensor of indices to a multihot vector.

        Args:
            indices (torch.Tensor): [num_tokens, topk] token indices, where -1 means masked out.
            probs (torch.Tensor): [num_tokens, topk] token probabilities.

        Returns:
            Tuple[torch.Tensor, torch.Tensor]:
                - routing_map: Multihot vector.
                - probs: Multihot probabilities.
        """
        batch_size = indices.shape[0]
        multihot_routing_map = torch.zeros(
            (batch_size, self.num_local_experts), dtype=torch.long, device=indices.device
        )

        multihot_probs = torch.zeros(
            (batch_size, self.num_local_experts), dtype=torch.float, device=indices.device
        )

        mask = indices != -1
        valid_indices = indices[mask]
        row_indices = torch.arange(batch_size, device=indices.device).repeat_interleave(
            mask.sum(dim=1)
        )
        multihot_routing_map[row_indices, valid_indices] = 1
        multihot_probs[row_indices, valid_indices] = probs[mask]
        return multihot_routing_map.bool(), multihot_probs

    def get_dispached_metadata(self) -> torch.Tensor:
        return self.dispatched_indices, self.dispatched_probs

    def get_number_of_tokens_per_expert(self) -> torch.Tensor:
        """
        Get the number of tokens per expert.
        """
        return self.tokens_per_expert

    def combine(self, hidden_states: torch.Tensor) -> torch.Tensor:
        hidden_states, event = fused_combine(hidden_states, self.group, self.handle)
        # Release the handle after combine operation
        self.handle = None
        return hidden_states

    def get_permuted_hidden_states_by_experts(self, hidden_states: torch.Tensor) -> torch.Tensor:
        self.dispatched_routing_map, self.dispatched_probs = self._indices_to_multihot(
            self.dispatched_indices, self.dispatched_probs
        )
        self.hidden_shape_before_permute = hidden_states.shape
        hidden_states, self.reversed_mapping_for_combine = permute(
            hidden_states,
            self.dispatched_routing_map,
            num_out_tokens=sum(self.tokens_per_expert),
            fused=self.permute_fusion,
        )
        return hidden_states

    def get_restored_hidden_states_by_experts(self, hidden_states: torch.Tensor) -> torch.Tensor:
        assert self.dispatched_probs.dtype == torch.float32, "DeepEP only supports float32 probs"
        if self.router_dtype == "fp64":
            self.dispatched_probs = self.dispatched_probs.to(torch.float64)
        hidden_states = unpermute(
            hidden_states,
            self.reversed_mapping_for_combine,
            restore_shape=self.hidden_shape_before_permute,
            routing_map=self.dispatched_routing_map,
            probs=self.dispatched_probs,
            fused=self.permute_fusion,
        )
        return hidden_states


class MoEFlexTokenDispatcher(MoETokenDispatcher):
    """
    Flexible token dispatcher for MoE models with Efficient-A2A communication kernels.
    """

    def __init__(
        self, num_local_experts: int, local_expert_indices: List[int], config: TransformerConfig
    ):
        super().__init__(config)

        self.num_local_experts = num_local_experts
        self.local_expert_indices = local_expert_indices
        assert self.tp_size * self.ep_size > 1, "Flex token dispatcher requires TPxEP > 1"
        assert (
            self.config.moe_enable_deepep
        ), "DeepEP is not enabled. Please set --moe-enable-deepep to use DeepEP backend."
        assert (
            self.config.moe_pad_expert_input_to_capacity is False
        ), "Flex token dispatcher does not support --moe-pad-expert-input-to-capacity"
        self._comm_manager = _DeepepManager(
            group=self.tp_ep_group,
            router_topk=self.tp_size * self.config.moe_router_topk,
            permute_fusion=self.config.moe_permute_fusion,
            capacity_factor=self.config.moe_expert_capacity_factor,
            num_experts=self.tp_size * self.config.num_moe_experts,
            num_local_experts=self.num_local_experts,
            router_dtype=self.config.moe_router_dtype,
        )

    def set_shared_experts(self, shared_experts):
        raise NotImplementedError(
            "Shared expert overlap is not supported in Flex Token Dispatcher."
        )

    def _initialize_metadata(self, routing_map: torch.Tensor, probs: torch.Tensor) -> torch.Tensor:
        """
        Initialize the routing map and probs to a unified format covering the TPxEP group.
        This design decouples the communication group from underlying model parallelism groups,
        such that the communication strategy of tokens can be agnostic of TP size and EP size.

        This function expands the routing_map from shape [num_local_tokens, num_experts] to
        [num_local_tokens, world_size, num_local_experts]. Each element in the routing_map
        indicates whether a token should be sent to a specific rank. Specifically, the
        routing_map is replicated across TP group since each TP ranks in a TP group should
        receive the same tokens.
        """
        num_local_tokens = routing_map.shape[0]
        world_size = self.tp_size * self.ep_size
        # Organize routing map and probs to [num_local_tokens, world_size, num_local_experts]
        routing_map = (
            routing_map.reshape(num_local_tokens, self.ep_size, 1, self.num_local_experts)
            .expand(-1, -1, self.tp_size, -1)
            .reshape(num_local_tokens, world_size, self.num_local_experts)
        ).contiguous()
        probs = (
            probs.reshape(num_local_tokens, self.ep_size, 1, self.num_local_experts)
            .expand(-1, -1, self.tp_size, -1)
            .reshape(num_local_tokens, world_size, self.num_local_experts)
        ).contiguous()
        return routing_map, probs

    def token_permutation(
        self, hidden_states: torch.Tensor, probs: torch.Tensor, routing_map: torch.Tensor
    ) -> Tuple[torch.Tensor, torch.Tensor]:
        self.hidden_shape = hidden_states.shape
        hidden_states = hidden_states.view(-1, self.hidden_shape[-1])

        # Initialize metadata
        routing_map, probs = self._initialize_metadata(routing_map, probs)

        self._comm_manager.setup_metadata(routing_map, probs)
        hidden_states = self._comm_manager.dispatch(hidden_states)
        global_input_tokens = self._comm_manager.get_permuted_hidden_states_by_experts(
            hidden_states
        )
        tokens_per_expert = self._comm_manager.get_number_of_tokens_per_expert()

        return global_input_tokens, tokens_per_expert

    def token_unpermutation(
        self, hidden_states: torch.Tensor, bias: Optional[torch.Tensor] = None
    ) -> Tuple[torch.Tensor, Optional[torch.Tensor]]:
        assert bias is None, "Bias is not supported in MoEFlexTokenDispatcher"
        hidden_states = self._comm_manager.get_restored_hidden_states_by_experts(hidden_states)
        hidden_states = self._comm_manager.combine(hidden_states)

        return hidden_states.view(self.hidden_shape), None
>>>>>>> 34013dbd
<|MERGE_RESOLUTION|>--- conflicted
+++ resolved
@@ -728,7 +728,6 @@
         if self.shared_experts is not None:
             shared_expert_output = self.shared_experts.get_output()
             output += shared_expert_output
-<<<<<<< HEAD
         return output
 
     def token_unpermutation(
@@ -756,10 +755,6 @@
         hidden_states = self.combine_preprocess(hidden_states)
         permutated_local_input_tokens = self.combine_all_to_all(hidden_states)
         output = self.combine_postprocess(permutated_local_input_tokens)
-        return output, None
-
-
-=======
         return output, None
 
 
@@ -1047,5 +1042,4 @@
         hidden_states = self._comm_manager.get_restored_hidden_states_by_experts(hidden_states)
         hidden_states = self._comm_manager.combine(hidden_states)
 
-        return hidden_states.view(self.hidden_shape), None
->>>>>>> 34013dbd
+        return hidden_states.view(self.hidden_shape), None